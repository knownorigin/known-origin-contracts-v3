--- conflicted
+++ resolved
@@ -1116,6 +1116,21 @@
       "kind": "uups"
     },
     {
+      "address": "0x361Da44d0B5dAcC8F1c375093f5a7c90dfdA24A3",
+      "txHash": "0x67e67e2ff0f8edecc07dc7e4ca7630ca89e003467d1bbec141d4fbb97b1bf7bc",
+      "kind": "uups"
+    },
+    {
+      "address": "0xD7F61C5979BBc9d50B30e7459945726670FFdeA3",
+      "txHash": "0xd9016ada1d61a143a5d6136a8f91ac57eca60889b23c5fe89fbc2dbdf0d8184a",
+      "kind": "uups"
+    },
+    {
+      "address": "0x4d57C87Bb284Ae447764CD4E8386d23Cdd1DBc2B",
+      "txHash": "0xa2b92b294b544b6e54432208b94b0594af8fe7c81c9ee53052e1f6812e3d4653",
+      "kind": "uups"
+    },
+    {
       "address": "0x1cC661B6f757e5C65058554c55B21b3Ef3BD091F",
       "txHash": "0xe6a77a070f21eb6980f350bff4862d0167b60341adc357aaeea1906216bf521e",
       "kind": "uups"
@@ -1432,29 +1447,6 @@
     },
     {
       "address": "0xa82fF9aFd8f496c3d6ac40E2a0F282E47488CFc9",
-<<<<<<< HEAD
-      "txHash": "0x538854048557a8fe17ba9ce05903a433f1b4b35bfe5e8e79db6b07b56e74c5f5",
-      "kind": "uups"
-    },
-    {
-      "address": "0xb0fA41E2DF531C26dBA0E16D514381A816Aa2554",
-      "txHash": "0x8697ed6374de93a489af869e50205287be9ae6a4bc8cfe30bd06a3f8e33e98c3",
-      "kind": "uups"
-    },
-    {
-      "address": "0x361Da44d0B5dAcC8F1c375093f5a7c90dfdA24A3",
-      "txHash": "0xc3cf27e4e865dd8169971f7b1f1721eb81cab0e204f96b79de3028b0b2bb6ac6",
-      "kind": "uups"
-    },
-    {
-      "address": "0xD7F61C5979BBc9d50B30e7459945726670FFdeA3",
-      "txHash": "0xf5037bedc1284785080959f9dd07f9155078a768056a2ce1a74d347981e6a8ca",
-      "kind": "uups"
-    },
-    {
-      "address": "0x4d57C87Bb284Ae447764CD4E8386d23Cdd1DBc2B",
-      "txHash": "0xc5414d253acfcbbd6c6dc3d55c2b84a406a0e700671798db968f78938e3240ef",
-=======
       "txHash": "0x30f4900d7c924685cdab2c6de1bda4a99edfa3d0e2426286d9f39b2f87ab0915",
       "kind": "uups"
     },
@@ -1466,22 +1458,11 @@
     {
       "address": "0xa513E6E4b8f2a923D98304ec87F64353C4D5C853",
       "txHash": "0x3deba8e6564305adcd5a0d7b7cd4785c626fafa327ec691565852b2a3bed4d45",
->>>>>>> 14903123
       "kind": "uups"
     },
     {
       "address": "0x959922bE3CAee4b8Cd9a407cc3ac1C251C2007B1",
       "txHash": "0xb2c39e7168970626e90adf844b44d276fd23fd50397b3aea29bdd073db9f7755",
-      "kind": "uups"
-    },
-    {
-      "address": "0x4A679253410272dd5232B3Ff7cF5dbB88f295319",
-      "txHash": "0x370f0e055b2284418b88c92a9def22a52c20af8263bde2a38a1cd526333b84a6",
-      "kind": "uups"
-    },
-    {
-      "address": "0xa513E6E4b8f2a923D98304ec87F64353C4D5C853",
-      "txHash": "0x038fc6e5773ad4178643a4cabeae00af98fd94afef553a6b69d6a4a5f417b6ef",
       "kind": "uups"
     }
   ],
@@ -2030,11 +2011,7 @@
     },
     "69f85854f7bdceee65a5af04c541d133893731a60da7bfe8532afc66c43ba0c8": {
       "address": "0x0165878A594ca255338adfa4d48449f69242Eb8F",
-<<<<<<< HEAD
-      "txHash": "0xfe2ece10290162661f8c4335bdf733d7f962a7f902afa92fcca504ebfce70344",
-=======
       "txHash": "0x8f9fddf120ef669a828729899f338a1dad1950853fff80d407c1351d13ecc371",
->>>>>>> 14903123
       "layout": {
         "storage": [
           {
