--- conflicted
+++ resolved
@@ -8,8 +8,4 @@
 artifacts
 coverage.json
 coverage
-<<<<<<< HEAD
-/.idea/
-=======
-.idea/
->>>>>>> c4648036
+.idea/