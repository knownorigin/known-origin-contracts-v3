--- conflicted
+++ resolved
@@ -51,12 +51,8 @@
         return saleIdCounter;
     }
 
-<<<<<<< HEAD
+
     function createSale(uint256 _editionId) public onlyAdmin {
-=======
-    // FIXME role based access
-    function createSale(uint256 _editionId) public {
->>>>>>> 00a7dae6
 
         // Get the latest sale ID
         uint256 saleId = _nextSaleId();
