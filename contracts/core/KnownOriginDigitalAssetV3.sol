--- conflicted
+++ resolved
@@ -304,11 +304,7 @@
             return royaltiesRegistryProxy.royaltyInfo(_editionFromTokenId(_tokenId));
         }
 
-<<<<<<< HEAD
-        return (creator, secondarySaleRoyalty);
-=======
         return (_getCreatorOfEdition(_editionFromTokenId(_tokenId)), secondarySaleRoyalty);
->>>>>>> 9664c6ac
     }
 
     // Expanded method at edition level and expanding on the funds receiver and the creator
