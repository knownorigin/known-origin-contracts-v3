--- conflicted
+++ resolved
@@ -242,26 +242,17 @@
         );
     }
 
-<<<<<<< HEAD
-=======
     /// @notice If primary sales for an edition are disabled
->>>>>>> 85430e8f
     function isEditionSalesDisabled(uint256 _editionId) external view override returns (bool) {
         return editionSalesDisabled[_editionId];
     }
 
-<<<<<<< HEAD
-=======
     /// @notice If primary sales for an edition are disabled or if the edition is sold out
->>>>>>> 85430e8f
     function isSalesDisabledOrSoldOut(uint256 _editionId) external view override returns (bool) {
         return editionSalesDisabled[_editionId] || isEditionSoldOut(_editionId);
     }
 
-<<<<<<< HEAD
-=======
     /// @notice Toggle for disabling primary sales for an edition
->>>>>>> 85430e8f
     function toggleEditionSalesDisabled(uint256 _editionId) external override {
         address creator = editionDetails[_editionId].creator;
         require(_editionExists(_editionId), "Edition does not exist");
@@ -516,14 +507,9 @@
         return false;
     }
 
-<<<<<<< HEAD
-    function isEditionSoldOut(uint256 _editionId) public override view returns (bool) {
-        uint256 maxTokenId = _editionId + editionDetails[_editionId].editionSize;
-=======
     /// @notice If all tokens in the edition have been sold
     function isEditionSoldOut(uint256 _editionId) public override view returns (bool) {
         uint256 maxTokenId = _maxTokenIdOfEdition(_editionId);
->>>>>>> 85430e8f
 
         // low to high
         for (uint256 tokenId = _editionId; tokenId < maxTokenId; tokenId++) {
