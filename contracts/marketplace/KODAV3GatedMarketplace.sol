// SPDX-License-Identifier: MIT
pragma solidity 0.8.4;

import {MerkleProof} from "@openzeppelin/contracts/utils/cryptography/MerkleProof.sol";

import {BaseMarketplace} from "../marketplace/BaseMarketplace.sol";
import {IKOAccessControlsLookup} from "../access/IKOAccessControlsLookup.sol";
import {IKODAV3} from "../core/IKODAV3.sol";

import "hardhat/console.sol";

contract KODAV3GatedMarketplace is BaseMarketplace {
    /// @notice emitted when a sale, with a single phase, is created
    event SaleWithPhaseCreated(uint256 indexed saleId, uint256 indexed editionId);
    /// @notice emitted when a new phase is added to a sale
    event PhaseCreated(uint256 indexed saleId, uint256 indexed editionId, uint256 indexed phaseId);
    /// @notice emitted when a phase is removed from a sale
    event PhaseRemoved(uint256 indexed saleId, uint256 indexed editionId, uint256 indexed phaseId);
    /// @notice emitted when someone mints from a sale
    event MintFromSale(uint256 indexed saleId, uint256 indexed editionId, uint256 indexed phaseId, address account, uint256 mintCount);
    /// @notice emitted when primary sales commission is updated for a sale
    event AdminUpdatePlatformPrimarySaleCommissionGatedSale(uint256 indexed saleId, uint256 platformPrimarySaleCommission);

    /// @dev incremental counter for the ID of a sale
    uint256 private saleIdCounter;

    /// @notice Phase represents a time structured part of a sale, i.e. VIP, pre sale or open sale
    struct Phase {
        uint128 startTime; // The start time of the sale as a whole
        uint128 endTime; // The end time of the sale phase, also the beginning of the next phase if applicable
        uint16 mintLimit; // The mint limit per wallet for the phase
        uint128 priceInWei; // Price in wei for one mint
        bytes32 merkleRoot; // The merkle tree root for the phase
        string merkleIPFSHash; // The IPFS hash referencing the merkle tree
    }

    /// @notice Sale represents a gated sale, with mapping links to different sale phases
    struct Sale {
        uint256 id; // The ID of the sale
        uint256 editionId; // The ID of the edition the sale will mint
    }

    // TODO can these mapping ids be smaller uints? AMG - I am not worried about this
    /// @dev sales is a mapping of sale id => Sale
    mapping(uint256 => Sale) public sales;
    /// @dev phases is a mapping of sale id => array of associated phases
    mapping(uint256 => Phase[]) public phases;
    /// @dev totalMints is a mapping of sale id => phase id => address => total minted by that address
    mapping(uint256 => mapping(uint256 => mapping(address => uint))) private totalMints;
    /// @dev editionToSale is a mapping of edition id => sale id
    mapping(uint256 => uint256) public editionToSale;
    /// @dev saleCommission is a mapping of sale id => commission %, if 0 its default 15_00000 (15%)
    mapping(uint256 => uint256) private saleCommission;

    modifier onlyCreatorOrAdmin(uint256 _editionId) {
        require(
            accessControls.hasAdminRole(_msgSender()) || koda.getCreatorOfEdition(_editionId) == _msgSender(),
            "Caller not creator or admin"
        );
        _;
    }

    constructor(IKOAccessControlsLookup _accessControls, IKODAV3 _koda, address _platformAccount)
    BaseMarketplace(_accessControls, _koda, _platformAccount) {}

    function createSaleWithPhase(uint256 _editionId, uint128 _startTime, uint128 _endTime, uint16 _mintLimit, bytes32 _merkleRoot, string memory _merkleIPFSHash, uint128 _priceInWei)
    public
    whenNotPaused
    onlyCreatorOrAdmin(_editionId) {
        uint256 editionSize = koda.getSizeOfEdition(_editionId);
        require(editionSize > 0, 'edition does not exist');
        require(_endTime > _startTime, 'phase end time must be after start time');
        require(_mintLimit > 0 && _mintLimit < editionSize, 'phase mint limit must be greater than 0');
        // TODO should this be per phase or overall sale?

        uint256 saleId = saleIdCounter += 1;

        // Assign the sale to the sales and editionToSale mappings
        sales[saleId] = Sale({id : saleId, editionId : _editionId});
        editionToSale[_editionId] = saleId;

        // Add the phase to the phases mapping
        phases[saleId].push(Phase({
        startTime : _startTime,
        endTime : _endTime,
        mintLimit : _mintLimit,
        merkleRoot : _merkleRoot,
        merkleIPFSHash : _merkleIPFSHash,
        priceInWei : _priceInWei
        }));

        emit SaleWithPhaseCreated(saleId, _editionId);
    }

    // TODO can the merkle tree element be smaller uints?
    function mint(uint256 _saleId, uint256 _phaseId, uint16 _mintCount, uint256 _index, bytes32[] calldata _merkleProof) payable public nonReentrant whenNotPaused {
        require(_phaseId <= phases[_saleId].length - 1, 'phase id does not exist');

        Phase memory phase = phases[_saleId][_phaseId];

        require(totalMints[_saleId][_phaseId][_msgSender()] + _mintCount <= phase.mintLimit, 'cannot exceed total mints for sale phase');
        require(block.timestamp >= phase.startTime && block.timestamp < phase.endTime, 'sale phase not in progress');
        require(msg.value >= phase.priceInWei * _mintCount, 'not enough wei sent to complete mint');
        require(canMint(_saleId, _phaseId, _index, _msgSender(), _merkleProof), 'address not able to mint from sale');
        // Check the msg sender is on the pre list

        // Up the mint count for the user
        totalMints[_saleId][_phaseId][_msgSender()] += _mintCount;

        Sale memory sale = sales[_saleId];
        handleMint(_saleId, sale.editionId, _mintCount, msg.value);

        emit MintFromSale(_saleId, sale.editionId, _phaseId, _msgSender(), _mintCount);
    }

    function handleMint(uint256 _saleId, uint256 _editionId, uint16 _mintCount, uint value) internal {
        for(uint i = 0; i < _mintCount; i++) {
            (address receiver, address creator, uint256 tokenId) = koda.facilitateNextPrimarySale(_editionId);

            // split money
            _handleEditionSaleFunds(_saleId, _editionId, creator, receiver, value / _mintCount);

            // send token to buyer (assumes approval has been made, if not then this will fail)
            koda.safeTransferFrom(creator, _msgSender(), tokenId);
        }
    }

    function createPhase(uint256 _editionId, uint128 _startTime, uint128 _endTime, uint16 _mintLimit, bytes32 _merkleRoot, string memory _merkleIPFSHash, uint128 _priceInWei)
    public
    whenNotPaused
    onlyCreatorOrAdmin(_editionId) {
        uint256 editionSize = koda.getSizeOfEdition(_editionId);
        require(editionSize > 0, 'edition does not exist');
        require(_endTime > _startTime, 'phase end time must be after start time');
<<<<<<< HEAD
        require(_mintLimit > 0 && _mintLimit < editionSize, 'phase mint limit must be greater than 0');
        // TODO do we need to tot up all mint limits for this check?
=======
        require(_mintLimit > 0 && _mintLimit < koda.getSizeOfEdition(_editionId), 'phase mint limit must be greater than 0');
        // TODO do we need to tot up all mint limits for this check? << I would say no - the creator/admin should get this right
>>>>>>> 43d9aa4e

        uint256 saleId = editionToSale[_editionId];
        require(saleId > 0, 'no sale associated with edition id');

        Sale memory sale = sales[saleId];

        // Add the phase to the phases mapping
        phases[sale.id].push(Phase({
        startTime : _startTime,
        endTime : _endTime,
        mintLimit : _mintLimit,
        merkleRoot : _merkleRoot,
        merkleIPFSHash : _merkleIPFSHash,
        priceInWei : _priceInWei
        }));

        emit PhaseCreated(sale.id, _editionId, phases[saleId].length - 1);
    }

    function removePhase(uint256 _editionId, uint256 _phaseId)
    public
    whenNotPaused
    onlyCreatorOrAdmin(_editionId)
    {
        require(koda.editionExists(_editionId), 'edition does not exist');

        uint256 saleId = editionToSale[_editionId];
        require(saleId > 0, 'no sale associated with edition id');

        delete phases[saleId][_phaseId];

        emit PhaseRemoved(saleId, _editionId, _phaseId);
    }

    function changePhaseTimes(uint256 _editionId, uint256 _phaseId, uint128 _startTime, uint128 _endTime)
    public
    whenNotPaused
    onlyCreatorOrAdmin(_editionId)
    {
        require(koda.editionExists(_editionId), 'edition does not exist');

        uint256 saleId = editionToSale[_editionId];
        require(saleId > 0, 'no sale associated with edition id');

        require(phases[saleId].length > _phaseId, 'phase does not exist'); // FIXME this feels a bit wrong

        Phase memory phase = phases[saleId][_phaseId];
        require(phase.startTime > 0, 'phase does not exist');


        // TODO could make the creator / admin repass both back in and always set? Suppose this is OK though as admin/creator
        if (_startTime > 0 && _endTime > 0) {
            require(_endTime > _startTime, 'phase end time must be after start time');

            phase.startTime = _startTime;
            phase.endTime = _endTime;

        } else if (_startTime > 0) {
            phase.startTime = _startTime;
        } else if (_endTime > 0) {
            phase.endTime = _endTime;
        }

        phases[saleId][_phaseId] = phase;

        // TODO do we care about emitting an event here?
        // FIXME I would do an event for logging to see if things have been messed with
    }

    //  TODO functions: pausePhase/Sale

    // FIXME need internal and public, profile first and make decision?
    function canMint(uint256 _saleId, uint _phaseId, uint256 _index, address _account, bytes32[] calldata _merkleProof) public view returns (bool) {
        Phase memory phase = phases[_saleId][_phaseId];

        // assume balance of 1 for enabled artists
        bytes32 node = keccak256(abi.encodePacked(_index, _account, uint256(1)));
        return MerkleProof.verify(_merkleProof, phase.merkleRoot, node);
    }

    function _processSale(
        uint256 _editionId,
        uint256 _paymentAmount,
        address _buyer,
        address _seller
    ) internal override returns (uint256) {
        return 0;
    }

    // not used
    function _isListingPermitted(uint256 _editionId) internal view override returns (bool) {
        // TODO use this to check sales type etc, guard before create
        return false;
    }

    function _handleEditionSaleFunds(uint256 _saleId, uint256 _editionId, address _creator, address _receiver, uint256 _paymentAmount) internal {
        uint256 platformPrimarySaleCommission = saleCommission[_saleId] > 0 ? saleCommission[_saleId] : 15_00000;
        uint256 koCommission = (_paymentAmount / modulo) * platformPrimarySaleCommission;
        if (koCommission > 0) {
            (bool koCommissionSuccess,) = platformAccount.call{value : koCommission}("");
            require(koCommissionSuccess, "commission payment failed");
        }

        (bool success,) = _receiver.call{value : _paymentAmount - koCommission}("");
        require(success, "payment failed");
    }

    function updatePlatformPrimarySaleCommission(uint256 _saleId, uint256 _platformPrimarySaleCommission) public onlyAdmin {
        saleCommission[_saleId] = _platformPrimarySaleCommission;

        emit AdminUpdatePlatformPrimarySaleCommissionGatedSale(_saleId, _platformPrimarySaleCommission);
    }
}<|MERGE_RESOLUTION|>--- conflicted
+++ resolved
@@ -20,6 +20,8 @@
     event MintFromSale(uint256 indexed saleId, uint256 indexed editionId, uint256 indexed phaseId, address account, uint256 mintCount);
     /// @notice emitted when primary sales commission is updated for a sale
     event AdminUpdatePlatformPrimarySaleCommissionGatedSale(uint256 indexed saleId, uint256 platformPrimarySaleCommission);
+    /// @notice emitted when a phase time is changed
+    event PhaseTimeChanged(uint256 indexed saleId, uint256 indexed editionId, uint256 indexed phaseId);
 
     /// @dev incremental counter for the ID of a sale
     uint256 private saleIdCounter;
@@ -40,7 +42,6 @@
         uint256 editionId; // The ID of the edition the sale will mint
     }
 
-    // TODO can these mapping ids be smaller uints? AMG - I am not worried about this
     /// @dev sales is a mapping of sale id => Sale
     mapping(uint256 => Sale) public sales;
     /// @dev phases is a mapping of sale id => array of associated phases
@@ -132,13 +133,9 @@
         uint256 editionSize = koda.getSizeOfEdition(_editionId);
         require(editionSize > 0, 'edition does not exist');
         require(_endTime > _startTime, 'phase end time must be after start time');
-<<<<<<< HEAD
         require(_mintLimit > 0 && _mintLimit < editionSize, 'phase mint limit must be greater than 0');
         // TODO do we need to tot up all mint limits for this check?
-=======
-        require(_mintLimit > 0 && _mintLimit < koda.getSizeOfEdition(_editionId), 'phase mint limit must be greater than 0');
-        // TODO do we need to tot up all mint limits for this check? << I would say no - the creator/admin should get this right
->>>>>>> 43d9aa4e
+
 
         uint256 saleId = editionToSale[_editionId];
         require(saleId > 0, 'no sale associated with edition id');
@@ -183,11 +180,10 @@
         uint256 saleId = editionToSale[_editionId];
         require(saleId > 0, 'no sale associated with edition id');
 
-        require(phases[saleId].length > _phaseId, 'phase does not exist'); // FIXME this feels a bit wrong
+        require(phases[saleId].length > _phaseId, 'phase does not exist');
 
         Phase memory phase = phases[saleId][_phaseId];
         require(phase.startTime > 0, 'phase does not exist');
-
 
         // TODO could make the creator / admin repass both back in and always set? Suppose this is OK though as admin/creator
         if (_startTime > 0 && _endTime > 0) {
@@ -204,8 +200,7 @@
 
         phases[saleId][_phaseId] = phase;
 
-        // TODO do we care about emitting an event here?
-        // FIXME I would do an event for logging to see if things have been messed with
+        emit PhaseTimeChanged(saleId, _editionId, _phaseId);
     }
 
     //  TODO functions: pausePhase/Sale
