--- conflicted
+++ resolved
@@ -8,8 +8,6 @@
 import {IKOAccessControlsLookup} from "../access/IKOAccessControlsLookup.sol";
 import {IKODAV3} from "../core/IKODAV3.sol";
 
-import "hardhat/console.sol";
-
 // TODO (test) ensure only admin can upgrade e.g. https://docs.openzeppelin.com/contracts/4.x/api/proxy#UUPSUpgradeable-_authorizeUpgrade-address-
 // TODO (test) Confirm we can convert from a gated sale to a buy now flow?
 // TODO (test) Impact of starting in a reserve auction, setting up a gated sale and selling it during the final auction close?
@@ -52,10 +50,10 @@
     struct Phase {
         uint128 startTime;      // The start time of the sale as a whole
         uint128 endTime;        // The end time of the sale phase, also the beginning of the next phase if applicable
+        uint128 priceInWei;     // Price in wei for one mint
+        uint128 mintCounter;    // The current amount of items minted
         uint16 walletMintLimit; // The mint limit per wallet for the phase
-        uint128 priceInWei;     // Price in wei for one mint
-        uint128 mintCap;        // The maximum amount of mints for the phase
-        uint128 mintCounter;    // The current amount of items minted
+        uint16 mintCap;        // The maximum amount of mints for the phase
         bytes32 merkleRoot;     // The merkle tree root for the phase
         string merkleIPFSHash;  // The IPFS hash referencing the merkle tree
     }
@@ -88,24 +86,13 @@
     /// @dev saleCommission is a mapping of sale id => commission %, if 0 its default 15_00000 (15%) unless commission for platform disabled
     mapping(uint256 => uint256) public saleCommission;
 
-<<<<<<< HEAD
-    modifier onlyCreatorOrAdmin(uint256 _editionId) {
-        require(
-            koda.getCreatorOfEdition(_editionId) == _msgSender() || accessControls.hasAdminRole(_msgSender()),
-            "Caller not creator or admin"
-        );
-        _;
-    }
-
-=======
->>>>>>> 99b444d9
     /// @notice Allow an artist or admin to create a sale with 1 or more phases
     function createSaleWithPhases(
         uint256 _editionId,
         uint128[] memory _startTimes,
         uint128[] memory _endTimes,
         uint128[] memory _pricesInWei,
-        uint128[] memory _mintCaps,
+        uint16[] memory _mintCaps,
         uint16[] memory _walletMintLimits,
         bytes32[] memory _merkleRoots,
         string[] memory _merkleIPFSHashes
@@ -115,10 +102,7 @@
         require(creator == _msgSender() || accessControls.hasAdminRole(_msgSender()), "Caller not creator or admin");
 
         // Check no existing sale in place
-        require(editionToSale[_editionId] == 0, "Sale exists for this edition");
-
-        uint256 editionSize = koda.getSizeOfEdition(_editionId); // FIXME required?
-        require(editionSize > 0, 'edition does not exist');
+        require(editionToSale[_editionId] == 0, "Sale exists for this edition"); // FIXME discuss with team - added by AMG
 
         uint256 saleId = ++saleIdCounter;
 
@@ -134,7 +118,7 @@
         });
         editionToSale[_editionId] = saleId;
 
-        _addPhasesToSale(
+        _addMultiplePhasesToSale(
             _editionId,
             saleId,
             _startTimes,
@@ -180,13 +164,19 @@
         sale.mintCounter += _mintCount;
     }
 
-    function createPhase(uint256 _editionId, uint128 _startTime, uint128 _endTime, uint16 _walletMintLimit, bytes32 _merkleRoot, string calldata _merkleIPFSHash, uint128 _priceInWei, uint128 _mintCap)
+    function createPhase(
+        uint256 _editionId,
+        uint128 _startTime,
+        uint128 _endTime,
+        uint128 _priceInWei,
+        uint16 _walletMintLimit,
+        uint16 _mintCap,
+        bytes32 _merkleRoot,
+        string calldata _merkleIPFSHash
+    )
     external
     whenNotPaused
     onlyCreatorOrAdmin(_editionId) {
-        uint256 editionSize = koda.getSizeOfEdition(_editionId); // FIXME required as above should ensure this?
-        require(editionSize > 0, 'edition does not exist');
-
         uint256 saleId = editionToSale[_editionId];
         require(saleId > 0, 'no sale associated with edition id');
 
@@ -195,32 +185,12 @@
             saleId,
             _startTime,
             _endTime,
+            _priceInWei,
             _walletMintLimit,
+            _mintCap,
             _merkleRoot,
-            _merkleIPFSHash,
-            _priceInWei,
-            _mintCap
-        );
-
-//        require(_endTime > _startTime, 'phase end time must be after start time');
-//        require(_walletMintLimit > 0 && _walletMintLimit <= editionSize, 'phase mint limit must be greater than 0');
-//        require(_mintCap > 0, "Zero mint cap");
-//        require(_merkleRoot != bytes32(0), "Zero merkle root");
-//        require(bytes(_merkleIPFSHash).length == 46, "Invalid IPFS hash");
-//
-//        // Add the phase to the phases mapping
-//        phases[saleId].push(Phase({
-//            startTime : _startTime,
-//            endTime : _endTime,
-//            walletMintLimit : _walletMintLimit,
-//            merkleRoot : _merkleRoot,
-//            merkleIPFSHash : _merkleIPFSHash,
-//            priceInWei : _priceInWei,
-//            mintCap : _mintCap,
-//            mintCounter : 0
-//        }));
-//
-//        emit PhaseCreated(saleId, _editionId, phases[saleId].length - 1);
+            _merkleIPFSHash
+        );
     }
 
     function removePhase(uint256 _editionId, uint256 _phaseId)
@@ -340,45 +310,29 @@
         return commission;
     }
 
-    function _addPhasesToSale(
+    function _addMultiplePhasesToSale(
         uint256 _editionId,
         uint256 _saleId,
         uint128[] memory _startTimes,
         uint128[] memory _endTimes,
         uint128[] memory _pricesInWei,
-        uint128[] memory _mintCaps,
         uint16[] memory _walletMintLimits,
+        uint16[] memory _mintCaps,
         bytes32[] memory _merkleRoots,
         string[] memory _merkleIPFSHashes
     ) internal {
         uint256 numOfPhases = _startTimes.length;
         for (uint256 i; i < numOfPhases; ++i) {
-<<<<<<< HEAD
-            require(_endTimes[i] > _startTimes[i], 'phase end time must be after start time');
-            require(_walletMintLimits[i] > 0 && _walletMintLimits[i] <= editionSize, 'phase mint limit must be greater than 0');
-            require(_mintCaps[i] > 0, "Zero mint cap");
-            require(_merkleRoots[i] != bytes32(0) && bytes(_merkleIPFSHashes[i]).length == 46, "IPFS merkle roots invalid");
-
-            phases[saleId].push(Phase({
-                startTime : _startTimes[i],
-                endTime : _endTimes[i],
-                walletMintLimit : _walletMintLimits[i],
-                merkleRoot : _merkleRoots[i],
-                merkleIPFSHash : _merkleIPFSHashes[i],
-                priceInWei : _pricesInWei[i],
-                mintCap : _mintCaps[i],
-                mintCounter : 0
-=======
             _addPhaseToSale(
                 _editionId,
                 _saleId,
                 _startTimes[i],
                 _endTimes[i],
+                _pricesInWei[i],
+                _mintCaps[i],
                 _walletMintLimits[i],
                 _merkleRoots[i],
-                _merkleIPFSHashes[i],
-                _pricesInWei[i],
-                _mintCaps[i]
+                _merkleIPFSHashes[i]
             );
         }
     }
@@ -386,34 +340,14 @@
     function _addPhaseToSale(
         uint256 _editionId,
         uint256 _saleId,
-        uint128  _startTime,
-        uint128  _endTime,
+        uint128 _startTime,
+        uint128 _endTime,
+        uint128 _priceInWei,
         uint16  _walletMintLimit,
+        uint16 _mintCap,
         bytes32 _merkleRoot,
-        string memory _merkleIPFSHash,
-        uint128 _priceInWei,
-        uint128 _mintCap
+        string memory _merkleIPFSHash
     ) internal {
-
-//        require(_endTimes[i] > _startTimes[i], 'phase end time must be after start time');
-//        require(_walletMintLimits[i] > 0 && _walletMintLimits[i] <= editionSize, 'phase mint limit must be greater than 0');
-//        require(_mintCaps[i] > 0, "Zero mint cap");
-//        require(_merkleRoots[i] != bytes32(0), "Zero merkle root");
-//        require(bytes(_merkleIPFSHashes[i]).length == 46, "Invalid IPFS hash");
-//
-//        phases[_saleId].push(Phase({
-//            startTime : _startTimes[i],
-//            endTime : _endTimes[i],
-//            walletMintLimit : _walletMintLimits[i],
-//            merkleRoot : _merkleRoots[i],
-//            merkleIPFSHash : _merkleIPFSHashes[i],
-//            priceInWei : _pricesInWei[i],
-//            mintCap : _mintCaps[i],
-//            mintCounter : 0
-//            }));
-
-
-
         require(_endTime > _startTime, 'phase end time must be after start time');
         require(_walletMintLimit > 0, 'phase mint limit must be greater than 0');
         require(_mintCap > 0, "Zero mint cap");
@@ -430,19 +364,8 @@
             priceInWei : _priceInWei,
             mintCap : _mintCap,
             mintCounter : 0
->>>>>>> 99b444d9
-            }));
+        }));
 
         emit PhaseCreated(_saleId, _editionId, phases[_saleId].length - 1);
-
-
-//        require(_endTime > _startTime, 'phase end time must be after start time');
-//        require(_walletMintLimit > 0 && _walletMintLimit <= editionSize, 'phase mint limit must be greater than 0');
-//        require(_mintCap > 0, "Zero mint cap");
-//        require(_merkleRoot != bytes32(0), "Zero merkle root");
-//        require(bytes(_merkleIPFSHash).length == 46, "Invalid IPFS hash");
-
-
-    }
-
+    }
 }